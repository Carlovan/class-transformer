--- conflicted
+++ resolved
@@ -217,11 +217,7 @@
                 if (newValue.constructor.prototype) {
                     const descriptor = Object.getOwnPropertyDescriptor(newValue.constructor.prototype, newValueKey);
                     if ((this.transformationType === TransformationType.PLAIN_TO_CLASS || this.transformationType === TransformationType.CLASS_TO_CLASS)
-<<<<<<< HEAD
-                        && (newValue[newValueKey] instanceof Function || (descriptor && !descriptor.writable))) //  || TransformationType === TransformationType.CLASS_TO_CLASS
-=======
-                        && ((descriptor && !descriptor.set) || newValue[newValueKey] instanceof Function)) //  || TransformationType === TransformationType.CLASS_TO_CLASS
->>>>>>> 60aa96cb
+                        && ((descriptor && !descriptor.writable) || newValue[newValueKey] instanceof Function)) //  || TransformationType === TransformationType.CLASS_TO_CLASS
                         continue;
                 }
 
