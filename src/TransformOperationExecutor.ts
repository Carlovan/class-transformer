--- conflicted
+++ resolved
@@ -210,10 +210,6 @@
 
                 if (!this.options.enableCircularCheck || !this.isCircular(subValue, level)) {
                     let transformKey = this.transformationType === TransformationType.PLAIN_TO_CLASS ? newValueKey : key;
-<<<<<<< HEAD
-                    let finalValue = this.transform(subSource, subValue, type, arrayType, isSubValueMap, level + 1);
-                    finalValue = this.applyCustomTransformations(finalValue, (targetType as Function), transformKey, value, this.transformationType);
-=======
                     let finalValue;
 
                     if (this.transformationType === TransformationType.CLASS_TO_PLAIN) {
@@ -230,7 +226,6 @@
                         finalValue = this.applyCustomTransformations(finalValue, targetType, transformKey, value, this.transformationType);
                     }
 
->>>>>>> 7979723d
                     if (newValue instanceof Map) {
                         newValue.set(newValueKey, finalValue);
                     } else {
